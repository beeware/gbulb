--- conflicted
+++ resolved
@@ -54,12 +54,8 @@
     # Pre-commit 3.6.0 deprecated support for Python 3.8
     "pre-commit == 3.5.0 ; python_version < '3.9'",
     "pre-commit == 3.7.1 ; python_version >= '3.9'",
-<<<<<<< HEAD
     "pytest == 8.2.1",
-=======
-    "pytest == 8.2.0",
     "setuptools_scm == 8.1.0",
->>>>>>> 9308d8f4
     "tox == 4.15.0",
 ]
 
