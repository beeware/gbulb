--- conflicted
+++ resolved
@@ -8,15 +8,6 @@
 jobs:
   pre-commit:
     runs-on: ubuntu-latest
-<<<<<<< HEAD
-    strategy:
-      max-parallel: 4
-      matrix:
-        task:
-        - 'flake8'
-        - 'package'
-=======
->>>>>>> 1d91d40e
     steps:
       - uses: actions/checkout@v3.1.0
       - uses: actions/setup-python@v4.3.0
