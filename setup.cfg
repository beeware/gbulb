[metadata]

name = gbulb
version = attr: gbulb.__version__
url = https://github.com/beeware/gbulb
project_urls =
    Funding = https://beeware.org/contributing/membership/
    Documentation = http://gbulb.readthedocs.io/en/latest/
    Tracker = https://github.com/beeware/gbulb/issues
    Source = https://github.com/beeware/gbulb
author = Russell Keith-Magee
author_email = russell@keith-magee.com
maintainer = Russell Keith-Magee
maintainer_email = russell@keith-magee.com
classifiers =
    Development Status :: 4 - Beta
    Intended Audience :: Developers
    License :: OSI Approved :: Apache Software License
    Operating System :: POSIX
    Programming Language :: Python :: 3
    Programming Language :: Python :: 3.7
    Programming Language :: Python :: 3.8
    Programming Language :: Python :: 3.9
    Programming Language :: Python :: 3.10
    # Programming Language :: Python :: 3.11
    # Programming Language :: Python :: 3.12
    Topic :: Software Development :: Libraries :: Python Modules
license = Apache 2.0
license_file = LICENSE
description = GLib event loop for tulip (PEP 3156)
long_description = file: README.rst
long_description_content_type = text/x-rst; charset=UTF-8
keywords =
    gtk
    glib
    gnome
    asyncio
    tulip
platforms = linux

[options]
zip_safe = False
packages = find:
python_requires = >= 3.6
include_package_data = True
package_dir =
    = src
install_requires =
    pygobject>=3.14.0

[options.packages.find]
where = src

<<<<<<< HEAD
[aliases]
test = pytest

[bdist_wheel]
universal = 1


[flake8]
# https://flake8.readthedocs.org/en/latest/
exclude=\
    venv*/*,\
    local/*,\
    docs/*,\
    build/*,\
    .eggs/*,\
    .tox/*
max-complexity = 10
max-line-length = 119
ignore = E121,E123,E126,E226,E24,E265,E704,W503,W504,C901

[isort]
skip_glob =
    docs/conf.py
    venv*
    local
multi_line_output=3

=======
>>>>>>> 1d91d40e
[tool:pytest]
testpaths = tests

# need to ensure build directories aren't excluded from recursion
norecursedirs =

[flake8]
max-complexity = 25
max-line-length = 119
ignore = E203,E266,E501,W503<|MERGE_RESOLUTION|>--- conflicted
+++ resolved
@@ -51,36 +51,6 @@
 [options.packages.find]
 where = src
 
-<<<<<<< HEAD
-[aliases]
-test = pytest
-
-[bdist_wheel]
-universal = 1
-
-
-[flake8]
-# https://flake8.readthedocs.org/en/latest/
-exclude=\
-    venv*/*,\
-    local/*,\
-    docs/*,\
-    build/*,\
-    .eggs/*,\
-    .tox/*
-max-complexity = 10
-max-line-length = 119
-ignore = E121,E123,E126,E226,E24,E265,E704,W503,W504,C901
-
-[isort]
-skip_glob =
-    docs/conf.py
-    venv*
-    local
-multi_line_output=3
-
-=======
->>>>>>> 1d91d40e
 [tool:pytest]
 testpaths = tests
 
