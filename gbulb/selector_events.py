--- conflicted
+++ resolved
@@ -56,14 +56,9 @@
         if self._ssock is not None:
 #        if self._selector is not None:
             self._close_self_pipe()
-<<<<<<< HEAD
 #            self._selector.close()
 #            self._selector = None
-=======
-            self._selector.close()
-            self._selector = None
             super().close()
->>>>>>> c2a81393
 
     def _socketpair(self):
         raise NotImplementedError
