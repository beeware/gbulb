"""Tests for base_events.py"""

import errno
import logging
import socket
import sys
import time
import unittest
import unittest.mock
from test.support import find_unused_port, IPV6_ENABLED

import asyncio
from asyncio import base_events
from asyncio import constants
from asyncio import test_utils

import gbulb
from gi.repository import GLib
from gi.repository import GObject

gbulb.BaseGLibEventLoop.init_class()
GObject.threads_init()

class BaseEventLoopTests(unittest.TestCase):

    def setUp(self):
        self.loop = gbulb.GLibEventLoop(GLib.main_context_default())
        self.loop._selector = unittest.mock.Mock()
        asyncio.set_event_loop(None)

    @unittest.skip
    def test_not_implemented(self):
        m = unittest.mock.Mock()
        self.assertRaises(
            NotImplementedError,
            self.loop._make_socket_transport, m, m)
        self.assertRaises(
            NotImplementedError,
            self.loop._make_ssl_transport, m, m, m, m)
        self.assertRaises(
            NotImplementedError,
            self.loop._make_datagram_transport, m, m)
        self.assertRaises(
            NotImplementedError, self.loop._process_events, [])
        self.assertRaises(
            NotImplementedError, self.loop._write_to_self)
        self.assertRaises(
            NotImplementedError, self.loop._read_from_self)
        self.assertRaises(
            NotImplementedError,
            self.loop._make_read_pipe_transport, m, m)
        self.assertRaises(
            NotImplementedError,
            self.loop._make_write_pipe_transport, m, m)
        gen = self.loop._make_subprocess_transport(m, m, m, m, m, m, m)
        self.assertRaises(NotImplementedError, next, iter(gen))

    @unittest.skip
    def test__add_callback_handle(self):
        h = asyncio.Handle(lambda: False, ())

        self.loop._add_callback(h)
        self.assertFalse(self.loop._scheduled)
        self.assertIn(h, self.loop._ready)

    @unittest.skip
    def test__add_callback_timer(self):
        h = asyncio.TimerHandle(time.monotonic()+10, lambda: False, ())

        self.loop._add_callback(h)
        self.assertIn(h, self.loop._scheduled)

    @unittest.skip
    def test__add_callback_cancelled_handle(self):
        h = asyncio.Handle(lambda: False, ())
        h.cancel()

        self.loop._add_callback(h)
        self.assertFalse(self.loop._scheduled)
        self.assertFalse(self.loop._ready)

    def test_set_default_executor(self):
        executor = unittest.mock.Mock()
        self.loop.set_default_executor(executor)
        self.assertIs(executor, self.loop._default_executor)

    def test_getnameinfo(self):
        sockaddr = unittest.mock.Mock()
        self.loop.run_in_executor = unittest.mock.Mock()
        self.loop.getnameinfo(sockaddr)
        self.assertEqual(
            (None, socket.getnameinfo, sockaddr, 0),
            self.loop.run_in_executor.call_args[0])

    def test_call_soon(self):
        def cb():
            pass

        h = self.loop.call_soon(cb)
        self.assertEqual(h._callback, cb)
        self.assertIsInstance(h, asyncio.Handle)
        self.assertIn(h, self.loop._ready)

    def test_call_later(self):
        def cb():
            pass

        h = self.loop.call_later(10.0, cb)
<<<<<<< HEAD
        self.assertIsInstance(h, gbulb.GLibHandle)
#        self.assertIn(h, self.loop._scheduled)
=======
        self.assertIsInstance(h, asyncio.TimerHandle)
        self.assertIn(h, self.loop._scheduled)
>>>>>>> 6beb11fd
        self.assertNotIn(h, self.loop._ready)

    def test_call_later_negative_delays(self):
        calls = []

        def cb(arg):
            calls.append(arg)

        self.loop._process_events = unittest.mock.Mock()
        self.loop.call_later(-1, cb, 'a')
        self.loop.call_later(-2, cb, 'b')
        test_utils.run_briefly(self.loop)
        self.assertEqual(calls, ['b', 'a'])

    def test_time_and_call_at(self):
        def cb():
            self.loop.stop()

        self.loop._process_events = unittest.mock.Mock()
        delay = 0.1

        when = self.loop.time() + delay
        self.loop.call_at(when, cb)
        t0 = self.loop.time()
        self.loop.run_forever()
        dt = self.loop.time() - t0

        # 50 ms: maximum granularity of the event loop
        self.assertGreaterEqual(dt, delay - 0.050, dt)
        # tolerate a difference of +800 ms because some Python buildbots
        # are really slow
        self.assertLessEqual(dt, 0.9, dt)

    def test_run_once_in_executor_handle(self):
        def cb():
            pass

        self.assertRaises(
            AssertionError, self.loop.run_in_executor,
            None, asyncio.Handle(cb, ()), ('',))
        self.assertRaises(
            AssertionError, self.loop.run_in_executor,
            None, asyncio.TimerHandle(10, cb, ()))

    def test_run_once_in_executor_cancelled(self):
        def cb():
            pass
        h = asyncio.Handle(cb, ())
        h.cancel()

        f = self.loop.run_in_executor(None, h)
        self.assertIsInstance(f, asyncio.Future)
        self.assertTrue(f.done())
        self.assertIsNone(f.result())

    def test_run_once_in_executor_plain(self):
        def cb():
            pass
        h = asyncio.Handle(cb, ())
        f = asyncio.Future(loop=self.loop)
        executor = unittest.mock.Mock()
        executor.submit.return_value = f

        self.loop.set_default_executor(executor)

        res = self.loop.run_in_executor(None, h)
        self.assertIs(f, res)

        executor = unittest.mock.Mock()
        executor.submit.return_value = f
        res = self.loop.run_in_executor(executor, h)
        self.assertIs(f, res)
        self.assertTrue(executor.submit.called)

        f.cancel()  # Don't complain about abandoned Future.

    @unittest.skip
    def test__run_once(self):
        h1 = asyncio.TimerHandle(time.monotonic() + 5.0, lambda: True, ())
        h2 = asyncio.TimerHandle(time.monotonic() + 10.0, lambda: True, ())

        h1.cancel()

        self.loop._process_events = unittest.mock.Mock()
        self.loop._scheduled.append(h1)
        self.loop._scheduled.append(h2)
        self.loop._run_once()

        t = self.loop._selector.select.call_args[0][0]
        self.assertTrue(9.5 < t < 10.5, t)
        self.assertEqual([h2], self.loop._scheduled)
        self.assertTrue(self.loop._process_events.called)

    @unittest.skip
    @unittest.mock.patch('asyncio.base_events.time')
    @unittest.mock.patch('asyncio.base_events.logger')
    def test__run_once_logging(self, m_logger, m_time):
        # Log to INFO level if timeout > 1.0 sec.
        idx = -1
        data = [10.0, 10.0, 12.0, 13.0]

        def monotonic():
            nonlocal data, idx
            idx += 1
            return data[idx]

        m_time.monotonic = monotonic

        self.loop._scheduled.append(
            asyncio.TimerHandle(11.0, lambda: True, ()))
        self.loop._process_events = unittest.mock.Mock()
        self.loop._run_once()
        self.assertEqual(logging.INFO, m_logger.log.call_args[0][0])

        idx = -1
        data = [10.0, 10.0, 10.3, 13.0]
        self.loop._scheduled = [asyncio.TimerHandle(11.0, lambda:True, ())]
        self.loop._run_once()
        self.assertEqual(logging.DEBUG, m_logger.log.call_args[0][0])

    @unittest.skip
    def test__run_once_schedule_handle(self):
        handle = None
        processed = False

        def cb(loop):
            nonlocal processed, handle
            processed = True
            handle = loop.call_soon(lambda: True)

        h = asyncio.TimerHandle(time.monotonic() - 1, cb, (self.loop,))

        self.loop._process_events = unittest.mock.Mock()
        self.loop._scheduled.append(h)
        self.loop._run_once()

        self.assertTrue(processed)
        self.assertEqual([handle], list(self.loop._ready))

    def test_run_until_complete_type_error(self):
        self.assertRaises(TypeError,
            self.loop.run_until_complete, 'blah')

    def test_subprocess_exec_invalid_args(self):
        args = [sys.executable, '-c', 'pass']

        # missing program parameter (empty args)
        self.assertRaises(TypeError,
            self.loop.run_until_complete, self.loop.subprocess_exec,
            asyncio.SubprocessProtocol)

        # exepected multiple arguments, not a list
        self.assertRaises(TypeError,
            self.loop.run_until_complete, self.loop.subprocess_exec,
            asyncio.SubprocessProtocol, args)

        # program arguments must be strings, not int
        self.assertRaises(TypeError,
            self.loop.run_until_complete, self.loop.subprocess_exec,
            asyncio.SubprocessProtocol, sys.executable, 123)

        # universal_newlines, shell, bufsize must not be set
        self.assertRaises(TypeError,
        self.loop.run_until_complete, self.loop.subprocess_exec,
            asyncio.SubprocessProtocol, *args, universal_newlines=True)
        self.assertRaises(TypeError,
            self.loop.run_until_complete, self.loop.subprocess_exec,
            asyncio.SubprocessProtocol, *args, shell=True)
        self.assertRaises(TypeError,
            self.loop.run_until_complete, self.loop.subprocess_exec,
            asyncio.SubprocessProtocol, *args, bufsize=4096)

    def test_subprocess_shell_invalid_args(self):
        # exepected a string, not an int or a list
        self.assertRaises(TypeError,
            self.loop.run_until_complete, self.loop.subprocess_shell,
            asyncio.SubprocessProtocol, 123)
        self.assertRaises(TypeError,
            self.loop.run_until_complete, self.loop.subprocess_shell,
            asyncio.SubprocessProtocol, [sys.executable, '-c', 'pass'])

        # universal_newlines, shell, bufsize must not be set
        self.assertRaises(TypeError,
            self.loop.run_until_complete, self.loop.subprocess_shell,
            asyncio.SubprocessProtocol, 'exit 0', universal_newlines=True)
        self.assertRaises(TypeError,
            self.loop.run_until_complete, self.loop.subprocess_shell,
            asyncio.SubprocessProtocol, 'exit 0', shell=True)
        self.assertRaises(TypeError,
            self.loop.run_until_complete, self.loop.subprocess_shell,
            asyncio.SubprocessProtocol, 'exit 0', bufsize=4096)


class MyProto(asyncio.Protocol):
    done = None

    def __init__(self, create_future=False):
        self.state = 'INITIAL'
        self.nbytes = 0
        if create_future:
            self.done = asyncio.Future()

    def connection_made(self, transport):
        self.transport = transport
        assert self.state == 'INITIAL', self.state
        self.state = 'CONNECTED'
        transport.write(b'GET / HTTP/1.0\r\nHost: example.com\r\n\r\n')

    def data_received(self, data):
        assert self.state == 'CONNECTED', self.state
        self.nbytes += len(data)

    def eof_received(self):
        assert self.state == 'CONNECTED', self.state
        self.state = 'EOF'

    def connection_lost(self, exc):
        assert self.state in ('CONNECTED', 'EOF'), self.state
        self.state = 'CLOSED'
        if self.done:
            self.done.set_result(None)


class MyDatagramProto(asyncio.DatagramProtocol):
    done = None

    def __init__(self, create_future=False):
        self.state = 'INITIAL'
        self.nbytes = 0
        if create_future:
            self.done = asyncio.Future()

    def connection_made(self, transport):
        self.transport = transport
        assert self.state == 'INITIAL', self.state
        self.state = 'INITIALIZED'

    def datagram_received(self, data, addr):
        assert self.state == 'INITIALIZED', self.state
        self.nbytes += len(data)

    def error_received(self, exc):
        assert self.state == 'INITIALIZED', self.state

    def connection_lost(self, exc):
        assert self.state == 'INITIALIZED', self.state
        self.state = 'CLOSED'
        if self.done:
            self.done.set_result(None)


class BaseEventLoopWithSelectorTests(unittest.TestCase):

    def setUp(self):
        self.loop = asyncio.new_event_loop()
        asyncio.set_event_loop(None)

    def tearDown(self):
        self.loop.close()

    @unittest.mock.patch('asyncio.base_events.socket')
    def test_create_connection_multiple_errors(self, m_socket):

        class MyProto(asyncio.Protocol):
            pass

        @asyncio.coroutine
        def getaddrinfo(*args, **kw):
            yield from []
            return [(2, 1, 6, '', ('107.6.106.82', 80)),
                    (2, 1, 6, '', ('107.6.106.82', 80))]

        def getaddrinfo_task(*args, **kwds):
            return asyncio.Task(getaddrinfo(*args, **kwds), loop=self.loop)

        idx = -1
        errors = ['err1', 'err2']

        def _socket(*args, **kw):
            nonlocal idx, errors
            idx += 1
            raise OSError(errors[idx])

        m_socket.socket = _socket

        self.loop.getaddrinfo = getaddrinfo_task

        coro = self.loop.create_connection(MyProto, 'example.com', 80)
        with self.assertRaises(OSError) as cm:
            self.loop.run_until_complete(coro)

        self.assertEqual(str(cm.exception), 'Multiple exceptions: err1, err2')

    def test_create_connection_host_port_sock(self):
        coro = self.loop.create_connection(
            MyProto, 'example.com', 80, sock=object())
        self.assertRaises(ValueError, self.loop.run_until_complete, coro)

    def test_create_connection_no_host_port_sock(self):
        coro = self.loop.create_connection(MyProto)
        self.assertRaises(ValueError, self.loop.run_until_complete, coro)

    def test_create_connection_no_getaddrinfo(self):
        @asyncio.coroutine
        def getaddrinfo(*args, **kw):
            yield from []

        def getaddrinfo_task(*args, **kwds):
            return asyncio.Task(getaddrinfo(*args, **kwds), loop=self.loop)

        self.loop.getaddrinfo = getaddrinfo_task
        coro = self.loop.create_connection(MyProto, 'example.com', 80)
        self.assertRaises(
            OSError, self.loop.run_until_complete, coro)

    def test_create_connection_connect_err(self):
        @asyncio.coroutine
        def getaddrinfo(*args, **kw):
            yield from []
            return [(2, 1, 6, '', ('107.6.106.82', 80))]

        def getaddrinfo_task(*args, **kwds):
            return asyncio.Task(getaddrinfo(*args, **kwds), loop=self.loop)

        self.loop.getaddrinfo = getaddrinfo_task
        self.loop.sock_connect = unittest.mock.Mock()
        self.loop.sock_connect.side_effect = OSError

        coro = self.loop.create_connection(MyProto, 'example.com', 80)
        self.assertRaises(
            OSError, self.loop.run_until_complete, coro)

    def test_create_connection_multiple(self):
        @asyncio.coroutine
        def getaddrinfo(*args, **kw):
            return [(2, 1, 6, '', ('0.0.0.1', 80)),
                    (2, 1, 6, '', ('0.0.0.2', 80))]

        def getaddrinfo_task(*args, **kwds):
            return asyncio.Task(getaddrinfo(*args, **kwds), loop=self.loop)

        self.loop.getaddrinfo = getaddrinfo_task
        self.loop.sock_connect = unittest.mock.Mock()
        self.loop.sock_connect.side_effect = OSError

        coro = self.loop.create_connection(
            MyProto, 'example.com', 80, family=socket.AF_INET)
        with self.assertRaises(OSError):
            self.loop.run_until_complete(coro)

    @unittest.mock.patch('asyncio.base_events.socket')
    def test_create_connection_multiple_errors_local_addr(self, m_socket):

        def bind(addr):
            if addr[0] == '0.0.0.1':
                err = OSError('Err')
                err.strerror = 'Err'
                raise err

        m_socket.socket.return_value.bind = bind

        @asyncio.coroutine
        def getaddrinfo(*args, **kw):
            return [(2, 1, 6, '', ('0.0.0.1', 80)),
                    (2, 1, 6, '', ('0.0.0.2', 80))]

        def getaddrinfo_task(*args, **kwds):
            return asyncio.Task(getaddrinfo(*args, **kwds), loop=self.loop)

        self.loop.getaddrinfo = getaddrinfo_task
        self.loop.sock_connect = unittest.mock.Mock()
        self.loop.sock_connect.side_effect = OSError('Err2')

        coro = self.loop.create_connection(
            MyProto, 'example.com', 80, family=socket.AF_INET,
            local_addr=(None, 8080))
        with self.assertRaises(OSError) as cm:
            self.loop.run_until_complete(coro)

        self.assertTrue(str(cm.exception).startswith('Multiple exceptions: '))
        self.assertTrue(m_socket.socket.return_value.close.called)

    def test_create_connection_no_local_addr(self):
        @asyncio.coroutine
        def getaddrinfo(host, *args, **kw):
            if host == 'example.com':
                return [(2, 1, 6, '', ('107.6.106.82', 80)),
                        (2, 1, 6, '', ('107.6.106.82', 80))]
            else:
                return []

        def getaddrinfo_task(*args, **kwds):
            return asyncio.Task(getaddrinfo(*args, **kwds), loop=self.loop)
        self.loop.getaddrinfo = getaddrinfo_task

        coro = self.loop.create_connection(
            MyProto, 'example.com', 80, family=socket.AF_INET,
            local_addr=(None, 8080))
        self.assertRaises(
            OSError, self.loop.run_until_complete, coro)

    def test_create_connection_ssl_server_hostname_default(self):
        self.loop.getaddrinfo = unittest.mock.Mock()

        def mock_getaddrinfo(*args, **kwds):
            f = asyncio.Future(loop=self.loop)
            f.set_result([(socket.AF_INET, socket.SOCK_STREAM,
                           socket.SOL_TCP, '', ('1.2.3.4', 80))])
            return f

        self.loop.getaddrinfo.side_effect = mock_getaddrinfo
        self.loop.sock_connect = unittest.mock.Mock()
        self.loop.sock_connect.return_value = ()
        self.loop._make_ssl_transport = unittest.mock.Mock()

        class _SelectorTransportMock:
            _sock = None

            def close(self):
                self._sock.close()

        def mock_make_ssl_transport(sock, protocol, sslcontext, waiter,
                                    **kwds):
            waiter.set_result(None)
            transport = _SelectorTransportMock()
            transport._sock = sock
            return transport

        self.loop._make_ssl_transport.side_effect = mock_make_ssl_transport
        ANY = unittest.mock.ANY
        # First try the default server_hostname.
        self.loop._make_ssl_transport.reset_mock()
        coro = self.loop.create_connection(MyProto, 'python.org', 80, ssl=True)
        transport, _ = self.loop.run_until_complete(coro)
        transport.close()
        self.loop._make_ssl_transport.assert_called_with(
            ANY, ANY, ANY, ANY,
            server_side=False,
            server_hostname='python.org')
        # Next try an explicit server_hostname.
        self.loop._make_ssl_transport.reset_mock()
        coro = self.loop.create_connection(MyProto, 'python.org', 80, ssl=True,
                                           server_hostname='perl.com')
        transport, _ = self.loop.run_until_complete(coro)
        transport.close()
        self.loop._make_ssl_transport.assert_called_with(
            ANY, ANY, ANY, ANY,
            server_side=False,
            server_hostname='perl.com')
        # Finally try an explicit empty server_hostname.
        self.loop._make_ssl_transport.reset_mock()
        coro = self.loop.create_connection(MyProto, 'python.org', 80, ssl=True,
                                           server_hostname='')
        transport, _ = self.loop.run_until_complete(coro)
        transport.close()
        self.loop._make_ssl_transport.assert_called_with(ANY, ANY, ANY, ANY,
                                                         server_side=False,
                                                         server_hostname='')

    def test_create_connection_no_ssl_server_hostname_errors(self):
        # When not using ssl, server_hostname must be None.
        coro = self.loop.create_connection(MyProto, 'python.org', 80,
                                           server_hostname='')
        self.assertRaises(ValueError, self.loop.run_until_complete, coro)
        coro = self.loop.create_connection(MyProto, 'python.org', 80,
                                           server_hostname='python.org')
        self.assertRaises(ValueError, self.loop.run_until_complete, coro)

    def test_create_connection_ssl_server_hostname_errors(self):
        # When using ssl, server_hostname may be None if host is non-empty.
        coro = self.loop.create_connection(MyProto, '', 80, ssl=True)
        self.assertRaises(ValueError, self.loop.run_until_complete, coro)
        coro = self.loop.create_connection(MyProto, None, 80, ssl=True)
        self.assertRaises(ValueError, self.loop.run_until_complete, coro)
        sock = socket.socket()
        coro = self.loop.create_connection(MyProto, None, None,
                                           ssl=True, sock=sock)
        self.addCleanup(sock.close)
        self.assertRaises(ValueError, self.loop.run_until_complete, coro)

    def test_create_server_empty_host(self):
        # if host is empty string use None instead
        host = object()

        @asyncio.coroutine
        def getaddrinfo(*args, **kw):
            nonlocal host
            host = args[0]
            yield from []

        def getaddrinfo_task(*args, **kwds):
            return asyncio.Task(getaddrinfo(*args, **kwds), loop=self.loop)

        self.loop.getaddrinfo = getaddrinfo_task
        fut = self.loop.create_server(MyProto, '', 0)
        self.assertRaises(OSError, self.loop.run_until_complete, fut)
        self.assertIsNone(host)

    def test_create_server_host_port_sock(self):
        fut = self.loop.create_server(
            MyProto, '0.0.0.0', 0, sock=object())
        self.assertRaises(ValueError, self.loop.run_until_complete, fut)

    def test_create_server_no_host_port_sock(self):
        fut = self.loop.create_server(MyProto)
        self.assertRaises(ValueError, self.loop.run_until_complete, fut)

    def test_create_server_no_getaddrinfo(self):
        getaddrinfo = self.loop.getaddrinfo = unittest.mock.Mock()
        getaddrinfo.return_value = []

        f = self.loop.create_server(MyProto, '0.0.0.0', 0)
        self.assertRaises(OSError, self.loop.run_until_complete, f)

    @unittest.mock.patch('asyncio.base_events.socket')
    def test_create_server_cant_bind(self, m_socket):

        class Err(OSError):
            strerror = 'error'

        m_socket.getaddrinfo.return_value = [
            (2, 1, 6, '', ('127.0.0.1', 10100))]
        m_socket.getaddrinfo._is_coroutine = False
        m_sock = m_socket.socket.return_value = unittest.mock.Mock()
        m_sock.bind.side_effect = Err

        fut = self.loop.create_server(MyProto, '0.0.0.0', 0)
        self.assertRaises(OSError, self.loop.run_until_complete, fut)
        self.assertTrue(m_sock.close.called)

    @unittest.mock.patch('asyncio.base_events.socket')
    def test_create_datagram_endpoint_no_addrinfo(self, m_socket):
        m_socket.getaddrinfo.return_value = []
        m_socket.getaddrinfo._is_coroutine = False

        coro = self.loop.create_datagram_endpoint(
            MyDatagramProto, local_addr=('localhost', 0))
        self.assertRaises(
            OSError, self.loop.run_until_complete, coro)

    def test_create_datagram_endpoint_addr_error(self):
        coro = self.loop.create_datagram_endpoint(
            MyDatagramProto, local_addr='localhost')
        self.assertRaises(
            AssertionError, self.loop.run_until_complete, coro)
        coro = self.loop.create_datagram_endpoint(
            MyDatagramProto, local_addr=('localhost', 1, 2, 3))
        self.assertRaises(
            AssertionError, self.loop.run_until_complete, coro)

    def test_create_datagram_endpoint_connect_err(self):
        self.loop.sock_connect = unittest.mock.Mock()
        self.loop.sock_connect.side_effect = OSError

        coro = self.loop.create_datagram_endpoint(
            asyncio.DatagramProtocol, remote_addr=('127.0.0.1', 0))
        self.assertRaises(
            OSError, self.loop.run_until_complete, coro)

    @unittest.mock.patch('asyncio.base_events.socket')
    def test_create_datagram_endpoint_socket_err(self, m_socket):
        m_socket.getaddrinfo = socket.getaddrinfo
        m_socket.socket.side_effect = OSError

        coro = self.loop.create_datagram_endpoint(
            asyncio.DatagramProtocol, family=socket.AF_INET)
        self.assertRaises(
            OSError, self.loop.run_until_complete, coro)

        coro = self.loop.create_datagram_endpoint(
            asyncio.DatagramProtocol, local_addr=('127.0.0.1', 0))
        self.assertRaises(
            OSError, self.loop.run_until_complete, coro)

    @unittest.skipUnless(IPV6_ENABLED, 'IPv6 not supported or enabled')
    def test_create_datagram_endpoint_no_matching_family(self):
        coro = self.loop.create_datagram_endpoint(
            asyncio.DatagramProtocol,
            remote_addr=('127.0.0.1', 0), local_addr=('::1', 0))
        self.assertRaises(
            ValueError, self.loop.run_until_complete, coro)

    @unittest.mock.patch('asyncio.base_events.socket')
    def test_create_datagram_endpoint_setblk_err(self, m_socket):
        m_socket.socket.return_value.setblocking.side_effect = OSError

        coro = self.loop.create_datagram_endpoint(
            asyncio.DatagramProtocol, family=socket.AF_INET)
        self.assertRaises(
            OSError, self.loop.run_until_complete, coro)
        self.assertTrue(
            m_socket.socket.return_value.close.called)

    def test_create_datagram_endpoint_noaddr_nofamily(self):
        coro = self.loop.create_datagram_endpoint(
            asyncio.DatagramProtocol)
        self.assertRaises(ValueError, self.loop.run_until_complete, coro)

    @unittest.mock.patch('asyncio.base_events.socket')
    def test_create_datagram_endpoint_cant_bind(self, m_socket):
        class Err(OSError):
            pass

        m_socket.AF_INET6 = socket.AF_INET6
        m_socket.getaddrinfo = socket.getaddrinfo
        m_sock = m_socket.socket.return_value = unittest.mock.Mock()
        m_sock.bind.side_effect = Err

        fut = self.loop.create_datagram_endpoint(
            MyDatagramProto,
            local_addr=('127.0.0.1', 0), family=socket.AF_INET)
        self.assertRaises(Err, self.loop.run_until_complete, fut)
        self.assertTrue(m_sock.close.called)

    def test_accept_connection_retry(self):
        sock = unittest.mock.Mock()
        sock.accept.side_effect = BlockingIOError()

        self.loop._accept_connection(MyProto, sock)
        self.assertFalse(sock.close.called)

    @unittest.mock.patch('asyncio.selector_events.logger')
    def test_accept_connection_exception(self, m_log):
        sock = unittest.mock.Mock()
        sock.fileno.return_value = 10
        sock.accept.side_effect = OSError(errno.EMFILE, 'Too many open files')
        self.loop.remove_reader = unittest.mock.Mock()
        self.loop.call_later = unittest.mock.Mock()

        self.loop._accept_connection(MyProto, sock)
        self.assertTrue(m_log.exception.called)
        self.assertFalse(sock.close.called)
        self.loop.remove_reader.assert_called_with(10)
        self.loop.call_later.assert_called_with(constants.ACCEPT_RETRY_DELAY,
                                                # self.loop._start_serving
                                                unittest.mock.ANY,
                                                MyProto, sock, None, None)

    def test_call_coroutine(self):
        @asyncio.coroutine
        def coroutine_function():
            pass

        with self.assertRaises(TypeError):
            self.loop.call_soon(coroutine_function)
        with self.assertRaises(TypeError):
            self.loop.call_soon_threadsafe(coroutine_function)
        with self.assertRaises(TypeError):
            self.loop.call_later(60, coroutine_function)
        with self.assertRaises(TypeError):
            self.loop.call_at(self.loop.time() + 60, coroutine_function)
        with self.assertRaises(TypeError):
            self.loop.run_in_executor(None, coroutine_function)


if __name__ == '__main__':
    unittest.main()<|MERGE_RESOLUTION|>--- conflicted
+++ resolved
@@ -106,13 +106,8 @@
             pass
 
         h = self.loop.call_later(10.0, cb)
-<<<<<<< HEAD
         self.assertIsInstance(h, gbulb.GLibHandle)
 #        self.assertIn(h, self.loop._scheduled)
-=======
-        self.assertIsInstance(h, asyncio.TimerHandle)
-        self.assertIn(h, self.loop._scheduled)
->>>>>>> 6beb11fd
         self.assertNotIn(h, self.loop._ready)
 
     def test_call_later_negative_delays(self):
