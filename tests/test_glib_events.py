--- conflicted
+++ resolved
@@ -249,12 +249,8 @@
             glib_loop.stop()
 
             print(now, s)
-<<<<<<< HEAD
-            import math
-            assert math.isclose(now, s, abs_tol=0.2)
-=======
-            assert now - s <= 0.15
->>>>>>> 0bcf197f
+
+            assert now - s <= 0.2
 
         s = glib_loop.time()
 
