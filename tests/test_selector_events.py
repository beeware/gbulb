"""Tests for selector_events.py"""

import collections
import errno
import gc
import pprint
import socket
import sys
import unittest
import unittest.mock
import collections
try:
    import ssl
except ImportError:
    ssl = None

import asyncio
from asyncio import selectors
from asyncio import test_utils
from asyncio.selector_events import BaseSelectorEventLoop
from asyncio.selector_events import _SelectorTransport
from asyncio.selector_events import _SelectorSslTransport
from asyncio.selector_events import _SelectorSocketTransport
from asyncio.selector_events import _SelectorDatagramTransport

import gbulb
from gi.repository import GLib
from gi.repository import GObject

gbulb.BaseGLibEventLoop.init_class()
GObject.threads_init()

class GLibTestLoop(gbulb.GLibEventLoop):

    def __init__(self,*k):
        self.reset_counters()
        super().__init__(*k)
        
    def reset_counters(self):
        self.remove_reader_count = collections.defaultdict(int)
        self.remove_writer_count = collections.defaultdict(int)

    def remove_reader(self, fd):
        self.remove_reader_count[fd] += 1
        super().remove_reader(fd)

    def remove_writer(self, fd):
        self.remove_writer_count[fd] += 1
        super().remove_writer(fd)

class TestBaseSelectorEventLoop(GLibTestLoop):

    def _make_self_pipe(self):
        self._ssock = unittest.mock.Mock()
        self._csock = unittest.mock.Mock()
        self._internal_fds += 1


def list_to_buffer(l=()):
    return bytearray().join(l)


class BaseSelectorEventLoopTests(unittest.TestCase):

    def setUp(self):
        selector = unittest.mock.Mock()
        self.loop = TestBaseSelectorEventLoop(selector)

    def test_make_socket_transport(self):
        m = unittest.mock.Mock()
        self.loop.add_reader = unittest.mock.Mock()
        transport = self.loop._make_socket_transport(m, asyncio.Protocol())
        self.assertIsInstance(transport, _SelectorSocketTransport)

    @unittest.skipIf(ssl is None, 'No ssl module')
    def test_make_ssl_transport(self):
        m = unittest.mock.Mock()
        self.loop.add_reader = unittest.mock.Mock()
        self.loop.add_writer = unittest.mock.Mock()
        self.loop.remove_reader = unittest.mock.Mock()
        self.loop.remove_writer = unittest.mock.Mock()
        waiter = asyncio.Future(loop=self.loop)
        transport = self.loop._make_ssl_transport(m, asyncio.Protocol(), m, waiter)
        self.assertIsInstance(transport, _SelectorSslTransport)

    @unittest.mock.patch('asyncio.selector_events.ssl', None)
    def test_make_ssl_transport_without_ssl_error(self):
        m = unittest.mock.Mock()
        self.loop.add_reader = unittest.mock.Mock()
        self.loop.add_writer = unittest.mock.Mock()
        self.loop.remove_reader = unittest.mock.Mock()
        self.loop.remove_writer = unittest.mock.Mock()
        with self.assertRaises(RuntimeError):
            self.loop._make_ssl_transport(m, m, m, m)

    def test_close(self):
        ssock = self.loop._ssock
        ssock.fileno.return_value = 7
        csock = self.loop._csock
        csock.fileno.return_value = 1
        remove_reader = self.loop.remove_reader = unittest.mock.Mock()

        self.loop._selector.close()
        self.loop._selector = selector = unittest.mock.Mock()
        self.loop.close()
        self.assertIsNone(self.loop._selector)
        self.assertIsNone(self.loop._csock)
        self.assertIsNone(self.loop._ssock)
        selector.close.assert_called_with()
        ssock.close.assert_called_with()
        csock.close.assert_called_with()
        remove_reader.assert_called_with(7)

        self.loop.close()
        self.loop.close()

    def test_close_no_selector(self):
        ssock = self.loop._ssock
        csock = self.loop._csock
        remove_reader = self.loop.remove_reader = unittest.mock.Mock()

        self.loop._selector.close()
        self.loop._selector = None
        self.loop.close()
        self.assertIsNone(self.loop._selector)
        self.assertFalse(ssock.close.called)
        self.assertFalse(csock.close.called)
        self.assertFalse(remove_reader.called)

    @unittest.skip
    def test_socketpair(self):
        self.assertRaises(NotImplementedError, self.loop._socketpair)

    def test_read_from_self_tryagain(self):
        self.loop._ssock.recv.side_effect = BlockingIOError
        self.assertIsNone(self.loop._read_from_self())

    def test_read_from_self_exception(self):
        self.loop._ssock.recv.side_effect = OSError
        self.assertRaises(OSError, self.loop._read_from_self)

    def test_write_to_self_tryagain(self):
        self.loop._csock.send.side_effect = BlockingIOError
        self.assertIsNone(self.loop._write_to_self())

    def test_write_to_self_exception(self):
        self.loop._csock.send.side_effect = OSError()
        self.assertRaises(OSError, self.loop._write_to_self)

    def test_sock_recv(self):
        sock = unittest.mock.Mock()
        self.loop._sock_recv = unittest.mock.Mock()

        f = self.loop.sock_recv(sock, 1024)
        self.assertIsInstance(f, asyncio.Future)
        self.loop._sock_recv.assert_called_with(f, False, sock, 1024)

    def test__sock_recv_canceled_fut(self):
        sock = unittest.mock.Mock()

        f = asyncio.Future(loop=self.loop)
        f.cancel()

        self.loop._sock_recv(f, False, sock, 1024)
        self.assertFalse(sock.recv.called)

    def test__sock_recv_unregister(self):
        sock = unittest.mock.Mock()
        sock.fileno.return_value = 10

        f = asyncio.Future(loop=self.loop)
        f.cancel()

        self.loop.remove_reader = unittest.mock.Mock()
        self.loop._sock_recv(f, True, sock, 1024)
        self.assertEqual((10,), self.loop.remove_reader.call_args[0])

    def test__sock_recv_tryagain(self):
        f = asyncio.Future(loop=self.loop)
        sock = unittest.mock.Mock()
        sock.fileno.return_value = 10
        sock.recv.side_effect = BlockingIOError

        self.loop.add_reader = unittest.mock.Mock()
        self.loop._sock_recv(f, False, sock, 1024)
        self.assertEqual((10, self.loop._sock_recv, f, True, sock, 1024),
                         self.loop.add_reader.call_args[0])

    def test__sock_recv_exception(self):
        f = asyncio.Future(loop=self.loop)
        sock = unittest.mock.Mock()
        sock.fileno.return_value = 10
        err = sock.recv.side_effect = OSError()

        self.loop._sock_recv(f, False, sock, 1024)
        self.assertIs(err, f.exception())

    def test_sock_sendall(self):
        sock = unittest.mock.Mock()
        self.loop._sock_sendall = unittest.mock.Mock()

        f = self.loop.sock_sendall(sock, b'data')
        self.assertIsInstance(f, asyncio.Future)
        self.assertEqual(
            (f, False, sock, b'data'),
            self.loop._sock_sendall.call_args[0])

    def test_sock_sendall_nodata(self):
        sock = unittest.mock.Mock()
        self.loop._sock_sendall = unittest.mock.Mock()

        f = self.loop.sock_sendall(sock, b'')
        self.assertIsInstance(f, asyncio.Future)
        self.assertTrue(f.done())
        self.assertIsNone(f.result())
        self.assertFalse(self.loop._sock_sendall.called)

    def test__sock_sendall_canceled_fut(self):
        sock = unittest.mock.Mock()

        f = asyncio.Future(loop=self.loop)
        f.cancel()

        self.loop._sock_sendall(f, False, sock, b'data')
        self.assertFalse(sock.send.called)

    def test__sock_sendall_unregister(self):
        sock = unittest.mock.Mock()
        sock.fileno.return_value = 10

        f = asyncio.Future(loop=self.loop)
        f.cancel()

        self.loop.remove_writer = unittest.mock.Mock()
        self.loop._sock_sendall(f, True, sock, b'data')
        self.assertEqual((10,), self.loop.remove_writer.call_args[0])

    def test__sock_sendall_tryagain(self):
        f = asyncio.Future(loop=self.loop)
        sock = unittest.mock.Mock()
        sock.fileno.return_value = 10
        sock.send.side_effect = BlockingIOError

        self.loop.add_writer = unittest.mock.Mock()
        self.loop._sock_sendall(f, False, sock, b'data')
        self.assertEqual(
            (10, self.loop._sock_sendall, f, True, sock, b'data'),
            self.loop.add_writer.call_args[0])

    def test__sock_sendall_interrupted(self):
        f = asyncio.Future(loop=self.loop)
        sock = unittest.mock.Mock()
        sock.fileno.return_value = 10
        sock.send.side_effect = InterruptedError

        self.loop.add_writer = unittest.mock.Mock()
        self.loop._sock_sendall(f, False, sock, b'data')
        self.assertEqual(
            (10, self.loop._sock_sendall, f, True, sock, b'data'),
            self.loop.add_writer.call_args[0])

    def test__sock_sendall_exception(self):
        f = asyncio.Future(loop=self.loop)
        sock = unittest.mock.Mock()
        sock.fileno.return_value = 10
        err = sock.send.side_effect = OSError()

        self.loop._sock_sendall(f, False, sock, b'data')
        self.assertIs(f.exception(), err)

    def test__sock_sendall(self):
        sock = unittest.mock.Mock()

        f = asyncio.Future(loop=self.loop)
        sock.fileno.return_value = 10
        sock.send.return_value = 4

        self.loop._sock_sendall(f, False, sock, b'data')
        self.assertTrue(f.done())
        self.assertIsNone(f.result())

    def test__sock_sendall_partial(self):
        sock = unittest.mock.Mock()

        f = asyncio.Future(loop=self.loop)
        sock.fileno.return_value = 10
        sock.send.return_value = 2

        self.loop.add_writer = unittest.mock.Mock()
        self.loop._sock_sendall(f, False, sock, b'data')
        self.assertFalse(f.done())
        self.assertEqual(
            (10, self.loop._sock_sendall, f, True, sock, b'ta'),
            self.loop.add_writer.call_args[0])

    def test__sock_sendall_none(self):
        sock = unittest.mock.Mock()

        f = asyncio.Future(loop=self.loop)
        sock.fileno.return_value = 10
        sock.send.return_value = 0

        self.loop.add_writer = unittest.mock.Mock()
        self.loop._sock_sendall(f, False, sock, b'data')
        self.assertFalse(f.done())
        self.assertEqual(
            (10, self.loop._sock_sendall, f, True, sock, b'data'),
            self.loop.add_writer.call_args[0])

    def test_sock_connect(self):
        sock = unittest.mock.Mock()
        self.loop._sock_connect = unittest.mock.Mock()

        f = self.loop.sock_connect(sock, ('127.0.0.1', 8080))
        self.assertIsInstance(f, asyncio.Future)
        self.assertEqual(
            (f, False, sock, ('127.0.0.1', 8080)),
            self.loop._sock_connect.call_args[0])

    def test__sock_connect(self):
        f = asyncio.Future(loop=self.loop)

        sock = unittest.mock.Mock()
        sock.fileno.return_value = 10

        self.loop._sock_connect(f, False, sock, ('127.0.0.1', 8080))
        self.assertTrue(f.done())
        self.assertIsNone(f.result())
        self.assertTrue(sock.connect.called)

    def test__sock_connect_canceled_fut(self):
        sock = unittest.mock.Mock()

        f = asyncio.Future(loop=self.loop)
        f.cancel()

        self.loop._sock_connect(f, False, sock, ('127.0.0.1', 8080))
        self.assertFalse(sock.connect.called)

    def test__sock_connect_unregister(self):
        sock = unittest.mock.Mock()
        sock.fileno.return_value = 10

        f = asyncio.Future(loop=self.loop)
        f.cancel()

        self.loop.remove_writer = unittest.mock.Mock()
        self.loop._sock_connect(f, True, sock, ('127.0.0.1', 8080))
        self.assertEqual((10,), self.loop.remove_writer.call_args[0])

    def test__sock_connect_tryagain(self):
        f = asyncio.Future(loop=self.loop)
        sock = unittest.mock.Mock()
        sock.fileno.return_value = 10
        sock.getsockopt.return_value = errno.EAGAIN

        self.loop.add_writer = unittest.mock.Mock()
        self.loop.remove_writer = unittest.mock.Mock()

        self.loop._sock_connect(f, True, sock, ('127.0.0.1', 8080))
        self.assertEqual(
            (10, self.loop._sock_connect, f,
             True, sock, ('127.0.0.1', 8080)),
            self.loop.add_writer.call_args[0])

    def test__sock_connect_exception(self):
        f = asyncio.Future(loop=self.loop)
        sock = unittest.mock.Mock()
        sock.fileno.return_value = 10
        sock.getsockopt.return_value = errno.ENOTCONN

        self.loop.remove_writer = unittest.mock.Mock()
        self.loop._sock_connect(f, True, sock, ('127.0.0.1', 8080))
        self.assertIsInstance(f.exception(), OSError)

    def test_sock_accept(self):
        sock = unittest.mock.Mock()
        self.loop._sock_accept = unittest.mock.Mock()

        f = self.loop.sock_accept(sock)
        self.assertIsInstance(f, asyncio.Future)
        self.assertEqual(
            (f, False, sock), self.loop._sock_accept.call_args[0])

    def test__sock_accept(self):
        f = asyncio.Future(loop=self.loop)

        conn = unittest.mock.Mock()

        sock = unittest.mock.Mock()
        sock.fileno.return_value = 10
        sock.accept.return_value = conn, ('127.0.0.1', 1000)

        self.loop._sock_accept(f, False, sock)
        self.assertTrue(f.done())
        self.assertEqual((conn, ('127.0.0.1', 1000)), f.result())
        self.assertEqual((False,), conn.setblocking.call_args[0])

    def test__sock_accept_canceled_fut(self):
        sock = unittest.mock.Mock()

        f = asyncio.Future(loop=self.loop)
        f.cancel()

        self.loop._sock_accept(f, False, sock)
        self.assertFalse(sock.accept.called)

    def test__sock_accept_unregister(self):
        sock = unittest.mock.Mock()
        sock.fileno.return_value = 10

        f = asyncio.Future(loop=self.loop)
        f.cancel()

        self.loop.remove_reader = unittest.mock.Mock()
        self.loop._sock_accept(f, True, sock)
        self.assertEqual((10,), self.loop.remove_reader.call_args[0])

    def test__sock_accept_tryagain(self):
        f = asyncio.Future(loop=self.loop)
        sock = unittest.mock.Mock()
        sock.fileno.return_value = 10
        sock.accept.side_effect = BlockingIOError

        self.loop.add_reader = unittest.mock.Mock()
        self.loop._sock_accept(f, False, sock)
        self.assertEqual(
            (10, self.loop._sock_accept, f, True, sock),
            self.loop.add_reader.call_args[0])

    def test__sock_accept_exception(self):
        f = asyncio.Future(loop=self.loop)
        sock = unittest.mock.Mock()
        sock.fileno.return_value = 10
        err = sock.accept.side_effect = OSError()

        self.loop._sock_accept(f, False, sock)
        self.assertIs(err, f.exception())

    def test_add_reader(self):
        self.loop._selector.get_key.side_effect = KeyError
        cb = lambda: True
        self.loop.add_reader(1, cb)

        self.assertTrue(self.loop._selector.register.called)
        fd, mask, (r, w) = self.loop._selector.register.call_args[0]
        self.assertEqual(1, fd)
        self.assertEqual(selectors.EVENT_READ, mask)
        self.assertEqual(cb, r._callback)
        self.assertIsNone(w)

    def test_add_reader_existing(self):
        reader = unittest.mock.Mock()
        writer = unittest.mock.Mock()
        self.loop._selector.get_key.return_value = selectors.SelectorKey(
            1, 1, selectors.EVENT_WRITE, (reader, writer))
        cb = lambda: True
        self.loop.add_reader(1, cb)

        self.assertTrue(reader.cancel.called)
        self.assertFalse(self.loop._selector.register.called)
        self.assertTrue(self.loop._selector.modify.called)
        fd, mask, (r, w) = self.loop._selector.modify.call_args[0]
        self.assertEqual(1, fd)
        self.assertEqual(selectors.EVENT_WRITE | selectors.EVENT_READ, mask)
        self.assertEqual(cb, r._callback)
        self.assertEqual(writer, w)

    def test_add_reader_existing_writer(self):
        writer = unittest.mock.Mock()
        self.loop._selector.get_key.return_value = selectors.SelectorKey(
            1, 1, selectors.EVENT_WRITE, (None, writer))
        cb = lambda: True
        self.loop.add_reader(1, cb)

        self.assertFalse(self.loop._selector.register.called)
        self.assertTrue(self.loop._selector.modify.called)
        fd, mask, (r, w) = self.loop._selector.modify.call_args[0]
        self.assertEqual(1, fd)
        self.assertEqual(selectors.EVENT_WRITE | selectors.EVENT_READ, mask)
        self.assertEqual(cb, r._callback)
        self.assertEqual(writer, w)

    def test_remove_reader(self):
        self.loop._selector.get_key.return_value = selectors.SelectorKey(
            1, 1, selectors.EVENT_READ, (None, None))
        self.assertFalse(self.loop.remove_reader(1))

        self.assertTrue(self.loop._selector.unregister.called)

    def test_remove_reader_read_write(self):
        reader = unittest.mock.Mock()
        writer = unittest.mock.Mock()
        self.loop._selector.get_key.return_value = selectors.SelectorKey(
            1, 1, selectors.EVENT_READ | selectors.EVENT_WRITE,
            (reader, writer))
        self.assertTrue(
            self.loop.remove_reader(1))

        self.assertFalse(self.loop._selector.unregister.called)
        self.assertEqual(
            (1, selectors.EVENT_WRITE, (None, writer)),
            self.loop._selector.modify.call_args[0])

    def test_remove_reader_unknown(self):
        self.loop._selector.get_key.side_effect = KeyError
        self.assertFalse(
            self.loop.remove_reader(1))

    def test_add_writer(self):
        self.loop._selector.get_key.side_effect = KeyError
        cb = lambda: True
        self.loop.add_writer(1, cb)

        self.assertTrue(self.loop._selector.register.called)
        fd, mask, (r, w) = self.loop._selector.register.call_args[0]
        self.assertEqual(1, fd)
        self.assertEqual(selectors.EVENT_WRITE, mask)
        self.assertIsNone(r)
        self.assertEqual(cb, w._callback)

    def test_add_writer_existing(self):
        reader = unittest.mock.Mock()
        writer = unittest.mock.Mock()
        self.loop._selector.get_key.return_value = selectors.SelectorKey(
            1, 1, selectors.EVENT_READ, (reader, writer))
        cb = lambda: True
        self.loop.add_writer(1, cb)

        self.assertTrue(writer.cancel.called)
        self.assertFalse(self.loop._selector.register.called)
        self.assertTrue(self.loop._selector.modify.called)
        fd, mask, (r, w) = self.loop._selector.modify.call_args[0]
        self.assertEqual(1, fd)
        self.assertEqual(selectors.EVENT_WRITE | selectors.EVENT_READ, mask)
        self.assertEqual(reader, r)
        self.assertEqual(cb, w._callback)

    def test_remove_writer(self):
        self.loop._selector.get_key.return_value = selectors.SelectorKey(
            1, 1, selectors.EVENT_WRITE, (None, None))
        self.assertFalse(self.loop.remove_writer(1))

        self.assertTrue(self.loop._selector.unregister.called)

    def test_remove_writer_read_write(self):
        reader = unittest.mock.Mock()
        writer = unittest.mock.Mock()
        self.loop._selector.get_key.return_value = selectors.SelectorKey(
            1, 1, selectors.EVENT_READ | selectors.EVENT_WRITE,
            (reader, writer))
        self.assertTrue(
            self.loop.remove_writer(1))

        self.assertFalse(self.loop._selector.unregister.called)
        self.assertEqual(
            (1, selectors.EVENT_READ, (reader, None)),
            self.loop._selector.modify.call_args[0])

    def test_remove_writer_unknown(self):
        self.loop._selector.get_key.side_effect = KeyError
        self.assertFalse(
            self.loop.remove_writer(1))

    def test_process_events_read(self):
        reader = unittest.mock.Mock()
        reader._cancelled = False

        self.loop._add_callback = unittest.mock.Mock()
        self.loop._process_events(
            [(selectors.SelectorKey(
                1, 1, selectors.EVENT_READ, (reader, None)),
              selectors.EVENT_READ)])
        self.assertTrue(self.loop._add_callback.called)
        self.loop._add_callback.assert_called_with(reader)

    def test_process_events_read_cancelled(self):
        reader = unittest.mock.Mock()
        reader.cancelled = True

        self.loop.remove_reader = unittest.mock.Mock()
        self.loop._process_events(
            [(selectors.SelectorKey(
                1, 1, selectors.EVENT_READ, (reader, None)),
             selectors.EVENT_READ)])
        self.loop.remove_reader.assert_called_with(1)

    def test_process_events_write(self):
        writer = unittest.mock.Mock()
        writer._cancelled = False

        self.loop._add_callback = unittest.mock.Mock()
        self.loop._process_events(
            [(selectors.SelectorKey(1, 1, selectors.EVENT_WRITE,
                                    (None, writer)),
              selectors.EVENT_WRITE)])
        self.loop._add_callback.assert_called_with(writer)

    def test_process_events_write_cancelled(self):
        writer = unittest.mock.Mock()
        writer.cancelled = True
        self.loop.remove_writer = unittest.mock.Mock()

        self.loop._process_events(
            [(selectors.SelectorKey(1, 1, selectors.EVENT_WRITE,
                                    (None, writer)),
              selectors.EVENT_WRITE)])
        self.loop.remove_writer.assert_called_with(1)


class SelectorTransportTests(unittest.TestCase):

    def setUp(self):
<<<<<<< HEAD
        self.loop = GLibTestLoop(GLib.main_context_default())#test_utils.TestLoop()
        self.protocol = test_utils.make_test_protocol(Protocol)
=======
        self.loop = test_utils.TestLoop()
        self.protocol = test_utils.make_test_protocol(asyncio.Protocol)
>>>>>>> 6beb11fd
        self.sock = unittest.mock.Mock(socket.socket)
        self.sock.fileno.return_value = 7

    def test_ctor(self):
        tr = _SelectorTransport(self.loop, self.sock, self.protocol, None)
        self.assertIs(tr._loop, self.loop)
        self.assertIs(tr._sock, self.sock)
        self.assertIs(tr._sock_fd, 7)

    def test_abort(self):
        tr = _SelectorTransport(self.loop, self.sock, self.protocol, None)
        tr._force_close = unittest.mock.Mock()

        tr.abort()
        tr._force_close.assert_called_with(None)

    def test_close(self):
        tr = _SelectorTransport(self.loop, self.sock, self.protocol, None)
        tr.close()

        self.assertTrue(tr._closing)
        self.assertEqual(1, self.loop.remove_reader_count[7])
        self.protocol.connection_lost(None)
        self.assertEqual(tr._conn_lost, 1)

        tr.close()
        self.assertEqual(tr._conn_lost, 1)
        self.assertEqual(1, self.loop.remove_reader_count[7])

    def test_close_write_buffer(self):
        tr = _SelectorTransport(self.loop, self.sock, self.protocol, None)
        tr._buffer.extend(b'data')
        tr.close()

        self.assertFalse(self.loop.readers)
        test_utils.run_briefly(self.loop)
        self.assertFalse(self.protocol.connection_lost.called)

    def test_force_close(self):
        tr = _SelectorTransport(self.loop, self.sock, self.protocol, None)
        tr._buffer.extend(b'1')
        self.loop.add_reader(7, unittest.mock.sentinel)
        self.loop.add_writer(7, unittest.mock.sentinel)
        tr._force_close(None)

        self.assertTrue(tr._closing)
        self.assertEqual(tr._buffer, list_to_buffer())
        self.assertFalse(self.loop.readers)
        self.assertFalse(self.loop.writers)

        # second close should not remove reader
        tr._force_close(None)
        self.assertFalse(self.loop.readers)
        self.assertEqual(1, self.loop.remove_reader_count[7])

    @unittest.mock.patch('asyncio.log.logger.exception')
    def test_fatal_error(self, m_exc):
        exc = OSError()
        tr = _SelectorTransport(self.loop, self.sock, self.protocol, None)
        tr._force_close = unittest.mock.Mock()
        tr._fatal_error(exc)

        m_exc.assert_called_with('Fatal error for %s', tr)
        tr._force_close.assert_called_with(exc)

    def test_connection_lost(self):
        exc = OSError()
        tr = _SelectorTransport(self.loop, self.sock, self.protocol, None)
        tr._call_connection_lost(exc)

        self.protocol.connection_lost.assert_called_with(exc)
        self.sock.close.assert_called_with()
        self.assertIsNone(tr._sock)

        self.assertIsNone(tr._protocol)
        self.assertEqual(2, sys.getrefcount(self.protocol),
                         pprint.pformat(gc.get_referrers(self.protocol)))
        self.assertIsNone(tr._loop)
        self.assertEqual(2, sys.getrefcount(self.loop),
                         pprint.pformat(gc.get_referrers(self.loop)))


class SelectorSocketTransportTests(unittest.TestCase):

    def setUp(self):
        self.loop = test_utils.TestLoop()
        self.protocol = test_utils.make_test_protocol(asyncio.Protocol)
        self.sock = unittest.mock.Mock(socket.socket)
        self.sock_fd = self.sock.fileno.return_value = 7

    def test_ctor(self):
        tr = _SelectorSocketTransport(
            self.loop, self.sock, self.protocol)
        self.loop.assert_reader(7, tr._read_ready)
        test_utils.run_briefly(self.loop)
        self.protocol.connection_made.assert_called_with(tr)

    def test_ctor_with_waiter(self):
        fut = asyncio.Future(loop=self.loop)

        _SelectorSocketTransport(
            self.loop, self.sock, self.protocol, fut)
        test_utils.run_briefly(self.loop)
        self.assertIsNone(fut.result())

    def test_pause_resume_reading(self):
        tr = _SelectorSocketTransport(
            self.loop, self.sock, self.protocol)
        self.assertFalse(tr._paused)
        self.loop.assert_reader(7, tr._read_ready)
        tr.pause_reading()
        self.assertTrue(tr._paused)
        self.assertFalse(7 in self.loop.readers)
        tr.resume_reading()
        self.assertFalse(tr._paused)
        self.loop.assert_reader(7, tr._read_ready)

    def test_read_ready(self):
        transport = _SelectorSocketTransport(
            self.loop, self.sock, self.protocol)

        self.sock.recv.return_value = b'data'
        transport._read_ready()

        self.protocol.data_received.assert_called_with(b'data')

    def test_read_ready_eof(self):
        transport = _SelectorSocketTransport(
            self.loop, self.sock, self.protocol)
        transport.close = unittest.mock.Mock()

        self.sock.recv.return_value = b''
        transport._read_ready()

        self.protocol.eof_received.assert_called_with()
        transport.close.assert_called_with()

    def test_read_ready_eof_keep_open(self):
        transport = _SelectorSocketTransport(
            self.loop, self.sock, self.protocol)
        transport.close = unittest.mock.Mock()

        self.sock.recv.return_value = b''
        self.protocol.eof_received.return_value = True
        transport._read_ready()

        self.protocol.eof_received.assert_called_with()
        self.assertFalse(transport.close.called)

    @unittest.mock.patch('logging.exception')
    def test_read_ready_tryagain(self, m_exc):
        self.sock.recv.side_effect = BlockingIOError

        transport = _SelectorSocketTransport(
            self.loop, self.sock, self.protocol)
        transport._fatal_error = unittest.mock.Mock()
        transport._read_ready()

        self.assertFalse(transport._fatal_error.called)

    @unittest.mock.patch('logging.exception')
    def test_read_ready_tryagain_interrupted(self, m_exc):
        self.sock.recv.side_effect = InterruptedError

        transport = _SelectorSocketTransport(
            self.loop, self.sock, self.protocol)
        transport._fatal_error = unittest.mock.Mock()
        transport._read_ready()

        self.assertFalse(transport._fatal_error.called)

    @unittest.mock.patch('logging.exception')
    def test_read_ready_conn_reset(self, m_exc):
        err = self.sock.recv.side_effect = ConnectionResetError()

        transport = _SelectorSocketTransport(
            self.loop, self.sock, self.protocol)
        transport._force_close = unittest.mock.Mock()
        transport._read_ready()
        transport._force_close.assert_called_with(err)

    @unittest.mock.patch('logging.exception')
    def test_read_ready_err(self, m_exc):
        err = self.sock.recv.side_effect = OSError()

        transport = _SelectorSocketTransport(
            self.loop, self.sock, self.protocol)
        transport._fatal_error = unittest.mock.Mock()
        transport._read_ready()

        transport._fatal_error.assert_called_with(err)

    def test_write(self):
        data = b'data'
        self.sock.send.return_value = len(data)

        transport = _SelectorSocketTransport(
            self.loop, self.sock, self.protocol)
        transport.write(data)
        self.sock.send.assert_called_with(data)

    def test_write_bytearray(self):
        data = bytearray(b'data')
        self.sock.send.return_value = len(data)

        transport = _SelectorSocketTransport(
            self.loop, self.sock, self.protocol)
        transport.write(data)
        self.sock.send.assert_called_with(data)
        self.assertEqual(data, bytearray(b'data'))  # Hasn't been mutated.

    def test_write_memoryview(self):
        data = memoryview(b'data')
        self.sock.send.return_value = len(data)

        transport = _SelectorSocketTransport(
            self.loop, self.sock, self.protocol)
        transport.write(data)
        self.sock.send.assert_called_with(data)

    def test_write_no_data(self):
        transport = _SelectorSocketTransport(
            self.loop, self.sock, self.protocol)
        transport._buffer.extend(b'data')
        transport.write(b'')
        self.assertFalse(self.sock.send.called)
        self.assertEqual(list_to_buffer([b'data']), transport._buffer)

    def test_write_buffer(self):
        transport = _SelectorSocketTransport(
            self.loop, self.sock, self.protocol)
        transport._buffer.extend(b'data1')
        transport.write(b'data2')
        self.assertFalse(self.sock.send.called)
        self.assertEqual(list_to_buffer([b'data1', b'data2']),
                         transport._buffer)

    def test_write_partial(self):
        data = b'data'
        self.sock.send.return_value = 2

        transport = _SelectorSocketTransport(
            self.loop, self.sock, self.protocol)
        transport.write(data)

        self.loop.assert_writer(7, transport._write_ready)
        self.assertEqual(list_to_buffer([b'ta']), transport._buffer)

    def test_write_partial_bytearray(self):
        data = bytearray(b'data')
        self.sock.send.return_value = 2

        transport = _SelectorSocketTransport(
            self.loop, self.sock, self.protocol)
        transport.write(data)

        self.loop.assert_writer(7, transport._write_ready)
        self.assertEqual(list_to_buffer([b'ta']), transport._buffer)
        self.assertEqual(data, bytearray(b'data'))  # Hasn't been mutated.

    def test_write_partial_memoryview(self):
        data = memoryview(b'data')
        self.sock.send.return_value = 2

        transport = _SelectorSocketTransport(
            self.loop, self.sock, self.protocol)
        transport.write(data)

        self.loop.assert_writer(7, transport._write_ready)
        self.assertEqual(list_to_buffer([b'ta']), transport._buffer)

    def test_write_partial_none(self):
        data = b'data'
        self.sock.send.return_value = 0
        self.sock.fileno.return_value = 7

        transport = _SelectorSocketTransport(
            self.loop, self.sock, self.protocol)
        transport.write(data)

        self.loop.assert_writer(7, transport._write_ready)
        self.assertEqual(list_to_buffer([b'data']), transport._buffer)

    def test_write_tryagain(self):
        self.sock.send.side_effect = BlockingIOError

        data = b'data'
        transport = _SelectorSocketTransport(
            self.loop, self.sock, self.protocol)
        transport.write(data)

        self.loop.assert_writer(7, transport._write_ready)
        self.assertEqual(list_to_buffer([b'data']), transport._buffer)

    @unittest.mock.patch('asyncio.selector_events.logger')
    def test_write_exception(self, m_log):
        err = self.sock.send.side_effect = OSError()

        data = b'data'
        transport = _SelectorSocketTransport(
            self.loop, self.sock, self.protocol)
        transport._fatal_error = unittest.mock.Mock()
        transport.write(data)
        transport._fatal_error.assert_called_with(err)
        transport._conn_lost = 1

        self.sock.reset_mock()
        transport.write(data)
        self.assertFalse(self.sock.send.called)
        self.assertEqual(transport._conn_lost, 2)
        transport.write(data)
        transport.write(data)
        transport.write(data)
        transport.write(data)
        m_log.warning.assert_called_with('socket.send() raised exception.')

    def test_write_str(self):
        transport = _SelectorSocketTransport(
            self.loop, self.sock, self.protocol)
        self.assertRaises(TypeError, transport.write, 'str')

    def test_write_closing(self):
        transport = _SelectorSocketTransport(
            self.loop, self.sock, self.protocol)
        transport.close()
        self.assertEqual(transport._conn_lost, 1)
        transport.write(b'data')
        self.assertEqual(transport._conn_lost, 2)

    def test_write_ready(self):
        data = b'data'
        self.sock.send.return_value = len(data)

        transport = _SelectorSocketTransport(
            self.loop, self.sock, self.protocol)
        transport._buffer.extend(data)
        self.loop.add_writer(7, transport._write_ready)
        transport._write_ready()
        self.assertTrue(self.sock.send.called)
        self.assertFalse(self.loop.writers)

    def test_write_ready_closing(self):
        data = b'data'
        self.sock.send.return_value = len(data)

        transport = _SelectorSocketTransport(
            self.loop, self.sock, self.protocol)
        transport._closing = True
        transport._buffer.extend(data)
        self.loop.add_writer(7, transport._write_ready)
        transport._write_ready()
        self.assertTrue(self.sock.send.called)
        self.assertFalse(self.loop.writers)
        self.sock.close.assert_called_with()
        self.protocol.connection_lost.assert_called_with(None)

    def test_write_ready_no_data(self):
        transport = _SelectorSocketTransport(
            self.loop, self.sock, self.protocol)
        # This is an internal error.
        self.assertRaises(AssertionError, transport._write_ready)

    def test_write_ready_partial(self):
        data = b'data'
        self.sock.send.return_value = 2

        transport = _SelectorSocketTransport(
            self.loop, self.sock, self.protocol)
        transport._buffer.extend(data)
        self.loop.add_writer(7, transport._write_ready)
        transport._write_ready()
        self.loop.assert_writer(7, transport._write_ready)
        self.assertEqual(list_to_buffer([b'ta']), transport._buffer)

    def test_write_ready_partial_none(self):
        data = b'data'
        self.sock.send.return_value = 0

        transport = _SelectorSocketTransport(
            self.loop, self.sock, self.protocol)
        transport._buffer.extend(data)
        self.loop.add_writer(7, transport._write_ready)
        transport._write_ready()
        self.loop.assert_writer(7, transport._write_ready)
        self.assertEqual(list_to_buffer([b'data']), transport._buffer)

    def test_write_ready_tryagain(self):
        self.sock.send.side_effect = BlockingIOError

        transport = _SelectorSocketTransport(
            self.loop, self.sock, self.protocol)
        transport._buffer = list_to_buffer([b'data1', b'data2'])
        self.loop.add_writer(7, transport._write_ready)
        transport._write_ready()

        self.loop.assert_writer(7, transport._write_ready)
        self.assertEqual(list_to_buffer([b'data1data2']), transport._buffer)

    def test_write_ready_exception(self):
        err = self.sock.send.side_effect = OSError()

        transport = _SelectorSocketTransport(
            self.loop, self.sock, self.protocol)
        transport._fatal_error = unittest.mock.Mock()
        transport._buffer.extend(b'data')
        transport._write_ready()
        transport._fatal_error.assert_called_with(err)

    @unittest.mock.patch('asyncio.selector_events.logger')
    def test_write_ready_exception_and_close(self, m_log):
        self.sock.send.side_effect = OSError()
        remove_writer = self.loop.remove_writer = unittest.mock.Mock()

        transport = _SelectorSocketTransport(
            self.loop, self.sock, self.protocol)
        transport.close()
        transport._buffer.extend(b'data')
        transport._write_ready()
        remove_writer.assert_called_with(self.sock_fd)

    def test_write_eof(self):
        tr = _SelectorSocketTransport(
            self.loop, self.sock, self.protocol)
        self.assertTrue(tr.can_write_eof())
        tr.write_eof()
        self.sock.shutdown.assert_called_with(socket.SHUT_WR)
        tr.write_eof()
        self.assertEqual(self.sock.shutdown.call_count, 1)
        tr.close()

    def test_write_eof_buffer(self):
        tr = _SelectorSocketTransport(
            self.loop, self.sock, self.protocol)
        self.sock.send.side_effect = BlockingIOError
        tr.write(b'data')
        tr.write_eof()
        self.assertEqual(tr._buffer, list_to_buffer([b'data']))
        self.assertTrue(tr._eof)
        self.assertFalse(self.sock.shutdown.called)
        self.sock.send.side_effect = lambda _: 4
        tr._write_ready()
        self.assertTrue(self.sock.send.called)
        self.sock.shutdown.assert_called_with(socket.SHUT_WR)
        tr.close()


@unittest.skipIf(ssl is None, 'No ssl module')
class SelectorSslTransportTests(unittest.TestCase):

    def setUp(self):
        self.loop = test_utils.TestLoop()
        self.protocol = test_utils.make_test_protocol(asyncio.Protocol)
        self.sock = unittest.mock.Mock(socket.socket)
        self.sock.fileno.return_value = 7
        self.sslsock = unittest.mock.Mock()
        self.sslsock.fileno.return_value = 1
        self.sslcontext = unittest.mock.Mock()
        self.sslcontext.wrap_socket.return_value = self.sslsock

    def _make_one(self, create_waiter=None):
        transport = _SelectorSslTransport(
            self.loop, self.sock, self.protocol, self.sslcontext)
        self.sock.reset_mock()
        self.sslsock.reset_mock()
        self.sslcontext.reset_mock()
        self.loop.reset_counters()
        return transport

    def test_on_handshake(self):
        waiter = asyncio.Future(loop=self.loop)
        tr = _SelectorSslTransport(
            self.loop, self.sock, self.protocol, self.sslcontext,
            waiter=waiter)
        self.assertTrue(self.sslsock.do_handshake.called)
        self.loop.assert_reader(1, tr._read_ready)
        test_utils.run_briefly(self.loop)
        self.assertIsNone(waiter.result())

    def test_on_handshake_reader_retry(self):
        self.sslsock.do_handshake.side_effect = ssl.SSLWantReadError
        transport = _SelectorSslTransport(
            self.loop, self.sock, self.protocol, self.sslcontext)
        transport._on_handshake()
        self.loop.assert_reader(1, transport._on_handshake)

    def test_on_handshake_writer_retry(self):
        self.sslsock.do_handshake.side_effect = ssl.SSLWantWriteError
        transport = _SelectorSslTransport(
            self.loop, self.sock, self.protocol, self.sslcontext)
        transport._on_handshake()
        self.loop.assert_writer(1, transport._on_handshake)

    def test_on_handshake_exc(self):
        exc = ValueError()
        self.sslsock.do_handshake.side_effect = exc
        transport = _SelectorSslTransport(
            self.loop, self.sock, self.protocol, self.sslcontext)
        transport._waiter = asyncio.Future(loop=self.loop)
        transport._on_handshake()
        self.assertTrue(self.sslsock.close.called)
        self.assertTrue(transport._waiter.done())
        self.assertIs(exc, transport._waiter.exception())

    def test_on_handshake_base_exc(self):
        transport = _SelectorSslTransport(
            self.loop, self.sock, self.protocol, self.sslcontext)
        transport._waiter = asyncio.Future(loop=self.loop)
        exc = BaseException()
        self.sslsock.do_handshake.side_effect = exc
        self.assertRaises(BaseException, transport._on_handshake)
        self.assertTrue(self.sslsock.close.called)
        self.assertTrue(transport._waiter.done())
        self.assertIs(exc, transport._waiter.exception())

    def test_pause_resume_reading(self):
        tr = self._make_one()
        self.assertFalse(tr._paused)
        self.loop.assert_reader(1, tr._read_ready)
        tr.pause_reading()
        self.assertTrue(tr._paused)
        self.assertFalse(1 in self.loop.readers)
        tr.resume_reading()
        self.assertFalse(tr._paused)
        self.loop.assert_reader(1, tr._read_ready)

    def test_write(self):
        transport = self._make_one()
        transport.write(b'data')
        self.assertEqual(list_to_buffer([b'data']), transport._buffer)

    def test_write_bytearray(self):
        transport = self._make_one()
        data = bytearray(b'data')
        transport.write(data)
        self.assertEqual(list_to_buffer([b'data']), transport._buffer)
        self.assertEqual(data, bytearray(b'data'))  # Hasn't been mutated.
        self.assertIsNot(data, transport._buffer)  # Hasn't been incorporated.

    def test_write_memoryview(self):
        transport = self._make_one()
        data = memoryview(b'data')
        transport.write(data)
        self.assertEqual(list_to_buffer([b'data']), transport._buffer)

    def test_write_no_data(self):
        transport = self._make_one()
        transport._buffer.extend(b'data')
        transport.write(b'')
        self.assertEqual(list_to_buffer([b'data']), transport._buffer)

    def test_write_str(self):
        transport = self._make_one()
        self.assertRaises(TypeError, transport.write, 'str')

    def test_write_closing(self):
        transport = self._make_one()
        transport.close()
        self.assertEqual(transport._conn_lost, 1)
        transport.write(b'data')
        self.assertEqual(transport._conn_lost, 2)

    @unittest.mock.patch('asyncio.selector_events.logger')
    def test_write_exception(self, m_log):
        transport = self._make_one()
        transport._conn_lost = 1
        transport.write(b'data')
        self.assertEqual(transport._buffer, list_to_buffer())
        transport.write(b'data')
        transport.write(b'data')
        transport.write(b'data')
        transport.write(b'data')
        m_log.warning.assert_called_with('socket.send() raised exception.')

    def test_read_ready_recv(self):
        self.sslsock.recv.return_value = b'data'
        transport = self._make_one()
        transport._read_ready()
        self.assertTrue(self.sslsock.recv.called)
        self.assertEqual((b'data',), self.protocol.data_received.call_args[0])

    def test_read_ready_write_wants_read(self):
        self.loop.add_writer = unittest.mock.Mock()
        self.sslsock.recv.side_effect = BlockingIOError
        transport = self._make_one()
        transport._write_wants_read = True
        transport._write_ready = unittest.mock.Mock()
        transport._buffer.extend(b'data')
        transport._read_ready()

        self.assertFalse(transport._write_wants_read)
        transport._write_ready.assert_called_with()
        self.loop.add_writer.assert_called_with(
            transport._sock_fd, transport._write_ready)

    def test_read_ready_recv_eof(self):
        self.sslsock.recv.return_value = b''
        transport = self._make_one()
        transport.close = unittest.mock.Mock()
        transport._read_ready()
        transport.close.assert_called_with()
        self.protocol.eof_received.assert_called_with()

    def test_read_ready_recv_conn_reset(self):
        err = self.sslsock.recv.side_effect = ConnectionResetError()
        transport = self._make_one()
        transport._force_close = unittest.mock.Mock()
        transport._read_ready()
        transport._force_close.assert_called_with(err)

    def test_read_ready_recv_retry(self):
        self.sslsock.recv.side_effect = ssl.SSLWantReadError
        transport = self._make_one()
        transport._read_ready()
        self.assertTrue(self.sslsock.recv.called)
        self.assertFalse(self.protocol.data_received.called)

        self.sslsock.recv.side_effect = BlockingIOError
        transport._read_ready()
        self.assertFalse(self.protocol.data_received.called)

        self.sslsock.recv.side_effect = InterruptedError
        transport._read_ready()
        self.assertFalse(self.protocol.data_received.called)

    def test_read_ready_recv_write(self):
        self.loop.remove_reader = unittest.mock.Mock()
        self.loop.add_writer = unittest.mock.Mock()
        self.sslsock.recv.side_effect = ssl.SSLWantWriteError
        transport = self._make_one()
        transport._read_ready()
        self.assertFalse(self.protocol.data_received.called)
        self.assertTrue(transport._read_wants_write)

        self.loop.remove_reader.assert_called_with(transport._sock_fd)
        self.loop.add_writer.assert_called_with(
            transport._sock_fd, transport._write_ready)

    def test_read_ready_recv_exc(self):
        err = self.sslsock.recv.side_effect = OSError()
        transport = self._make_one()
        transport._fatal_error = unittest.mock.Mock()
        transport._read_ready()
        transport._fatal_error.assert_called_with(err)

    def test_write_ready_send(self):
        self.sslsock.send.return_value = 4
        transport = self._make_one()
        transport._buffer = list_to_buffer([b'data'])
        transport._write_ready()
        self.assertEqual(list_to_buffer(), transport._buffer)
        self.assertTrue(self.sslsock.send.called)

    def test_write_ready_send_none(self):
        self.sslsock.send.return_value = 0
        transport = self._make_one()
        transport._buffer = list_to_buffer([b'data1', b'data2'])
        transport._write_ready()
        self.assertTrue(self.sslsock.send.called)
        self.assertEqual(list_to_buffer([b'data1data2']), transport._buffer)

    def test_write_ready_send_partial(self):
        self.sslsock.send.return_value = 2
        transport = self._make_one()
        transport._buffer = list_to_buffer([b'data1', b'data2'])
        transport._write_ready()
        self.assertTrue(self.sslsock.send.called)
        self.assertEqual(list_to_buffer([b'ta1data2']), transport._buffer)

    def test_write_ready_send_closing_partial(self):
        self.sslsock.send.return_value = 2
        transport = self._make_one()
        transport._buffer = list_to_buffer([b'data1', b'data2'])
        transport._write_ready()
        self.assertTrue(self.sslsock.send.called)
        self.assertFalse(self.sslsock.close.called)

    def test_write_ready_send_closing(self):
        self.sslsock.send.return_value = 4
        transport = self._make_one()
        transport.close()
        transport._buffer = list_to_buffer([b'data'])
        transport._write_ready()
        self.assertFalse(self.loop.writers)
        self.protocol.connection_lost.assert_called_with(None)

    def test_write_ready_send_closing_empty_buffer(self):
        self.sslsock.send.return_value = 4
        transport = self._make_one()
        transport.close()
        transport._buffer = list_to_buffer()
        transport._write_ready()
        self.assertFalse(self.loop.writers)
        self.protocol.connection_lost.assert_called_with(None)

    def test_write_ready_send_retry(self):
        transport = self._make_one()
        transport._buffer = list_to_buffer([b'data'])

        self.sslsock.send.side_effect = ssl.SSLWantWriteError
        transport._write_ready()
        self.assertEqual(list_to_buffer([b'data']), transport._buffer)

        self.sslsock.send.side_effect = BlockingIOError()
        transport._write_ready()
        self.assertEqual(list_to_buffer([b'data']), transport._buffer)

    def test_write_ready_send_read(self):
        transport = self._make_one()
        transport._buffer = list_to_buffer([b'data'])

        self.loop.remove_writer = unittest.mock.Mock()
        self.sslsock.send.side_effect = ssl.SSLWantReadError
        transport._write_ready()
        self.assertFalse(self.protocol.data_received.called)
        self.assertTrue(transport._write_wants_read)
        self.loop.remove_writer.assert_called_with(transport._sock_fd)

    def test_write_ready_send_exc(self):
        err = self.sslsock.send.side_effect = OSError()

        transport = self._make_one()
        transport._buffer = list_to_buffer([b'data'])
        transport._fatal_error = unittest.mock.Mock()
        transport._write_ready()
        transport._fatal_error.assert_called_with(err)
        self.assertEqual(list_to_buffer(), transport._buffer)

    def test_write_ready_read_wants_write(self):
        self.loop.add_reader = unittest.mock.Mock()
        self.sslsock.send.side_effect = BlockingIOError
        transport = self._make_one()
        transport._read_wants_write = True
        transport._read_ready = unittest.mock.Mock()
        transport._write_ready()

        self.assertFalse(transport._read_wants_write)
        transport._read_ready.assert_called_with()
        self.loop.add_reader.assert_called_with(
            transport._sock_fd, transport._read_ready)

    def test_write_eof(self):
        tr = self._make_one()
        self.assertFalse(tr.can_write_eof())
        self.assertRaises(NotImplementedError, tr.write_eof)

    def test_close(self):
        tr = self._make_one()
        tr.close()

        self.assertTrue(tr._closing)
        self.assertEqual(1, self.loop.remove_reader_count[1])
        self.assertEqual(tr._conn_lost, 1)

        tr.close()
        self.assertEqual(tr._conn_lost, 1)
        self.assertEqual(1, self.loop.remove_reader_count[1])

    @unittest.skipIf(ssl is None or not ssl.HAS_SNI, 'No SNI support')
    def test_server_hostname(self):
        _SelectorSslTransport(
            self.loop, self.sock, self.protocol, self.sslcontext,
            server_hostname='localhost')
        self.sslcontext.wrap_socket.assert_called_with(
            self.sock, do_handshake_on_connect=False, server_side=False,
            server_hostname='localhost')


class SelectorSslWithoutSslTransportTests(unittest.TestCase):

    @unittest.mock.patch('asyncio.selector_events.ssl', None)
    def test_ssl_transport_requires_ssl_module(self):
        Mock = unittest.mock.Mock
        with self.assertRaises(RuntimeError):
            transport = _SelectorSslTransport(Mock(), Mock(), Mock(), Mock())


class SelectorDatagramTransportTests(unittest.TestCase):

    def setUp(self):
        self.loop = test_utils.TestLoop()
        self.protocol = test_utils.make_test_protocol(asyncio.DatagramProtocol)
        self.sock = unittest.mock.Mock(spec_set=socket.socket)
        self.sock.fileno.return_value = 7

    def test_read_ready(self):
        transport = _SelectorDatagramTransport(
            self.loop, self.sock, self.protocol)

        self.sock.recvfrom.return_value = (b'data', ('0.0.0.0', 1234))
        transport._read_ready()

        self.protocol.datagram_received.assert_called_with(
            b'data', ('0.0.0.0', 1234))

    def test_read_ready_tryagain(self):
        transport = _SelectorDatagramTransport(
            self.loop, self.sock, self.protocol)

        self.sock.recvfrom.side_effect = BlockingIOError
        transport._fatal_error = unittest.mock.Mock()
        transport._read_ready()

        self.assertFalse(transport._fatal_error.called)

    def test_read_ready_err(self):
        transport = _SelectorDatagramTransport(
            self.loop, self.sock, self.protocol)

        err = self.sock.recvfrom.side_effect = RuntimeError()
        transport._fatal_error = unittest.mock.Mock()
        transport._read_ready()

        transport._fatal_error.assert_called_with(err)

    def test_read_ready_oserr(self):
        transport = _SelectorDatagramTransport(
            self.loop, self.sock, self.protocol)

        err = self.sock.recvfrom.side_effect = OSError()
        transport._fatal_error = unittest.mock.Mock()
        transport._read_ready()

        self.assertFalse(transport._fatal_error.called)
        self.protocol.error_received.assert_called_with(err)

    def test_sendto(self):
        data = b'data'
        transport = _SelectorDatagramTransport(
            self.loop, self.sock, self.protocol)
        transport.sendto(data, ('0.0.0.0', 1234))
        self.assertTrue(self.sock.sendto.called)
        self.assertEqual(
            self.sock.sendto.call_args[0], (data, ('0.0.0.0', 1234)))

    def test_sendto_bytearray(self):
        data = bytearray(b'data')
        transport = _SelectorDatagramTransport(
            self.loop, self.sock, self.protocol)
        transport.sendto(data, ('0.0.0.0', 1234))
        self.assertTrue(self.sock.sendto.called)
        self.assertEqual(
            self.sock.sendto.call_args[0], (data, ('0.0.0.0', 1234)))

    def test_sendto_memoryview(self):
        data = memoryview(b'data')
        transport = _SelectorDatagramTransport(
            self.loop, self.sock, self.protocol)
        transport.sendto(data, ('0.0.0.0', 1234))
        self.assertTrue(self.sock.sendto.called)
        self.assertEqual(
            self.sock.sendto.call_args[0], (data, ('0.0.0.0', 1234)))

    def test_sendto_no_data(self):
        transport = _SelectorDatagramTransport(
            self.loop, self.sock, self.protocol)
        transport._buffer.append((b'data', ('0.0.0.0', 12345)))
        transport.sendto(b'', ())
        self.assertFalse(self.sock.sendto.called)
        self.assertEqual(
            [(b'data', ('0.0.0.0', 12345))], list(transport._buffer))

    def test_sendto_buffer(self):
        transport = _SelectorDatagramTransport(
            self.loop, self.sock, self.protocol)
        transport._buffer.append((b'data1', ('0.0.0.0', 12345)))
        transport.sendto(b'data2', ('0.0.0.0', 12345))
        self.assertFalse(self.sock.sendto.called)
        self.assertEqual(
            [(b'data1', ('0.0.0.0', 12345)),
             (b'data2', ('0.0.0.0', 12345))],
            list(transport._buffer))

    def test_sendto_buffer_bytearray(self):
        data2 = bytearray(b'data2')
        transport = _SelectorDatagramTransport(
            self.loop, self.sock, self.protocol)
        transport._buffer.append((b'data1', ('0.0.0.0', 12345)))
        transport.sendto(data2, ('0.0.0.0', 12345))
        self.assertFalse(self.sock.sendto.called)
        self.assertEqual(
            [(b'data1', ('0.0.0.0', 12345)),
             (b'data2', ('0.0.0.0', 12345))],
            list(transport._buffer))
        self.assertIsInstance(transport._buffer[1][0], bytes)

    def test_sendto_buffer_memoryview(self):
        data2 = memoryview(b'data2')
        transport = _SelectorDatagramTransport(
            self.loop, self.sock, self.protocol)
        transport._buffer.append((b'data1', ('0.0.0.0', 12345)))
        transport.sendto(data2, ('0.0.0.0', 12345))
        self.assertFalse(self.sock.sendto.called)
        self.assertEqual(
            [(b'data1', ('0.0.0.0', 12345)),
             (b'data2', ('0.0.0.0', 12345))],
            list(transport._buffer))
        self.assertIsInstance(transport._buffer[1][0], bytes)

    def test_sendto_tryagain(self):
        data = b'data'

        self.sock.sendto.side_effect = BlockingIOError

        transport = _SelectorDatagramTransport(
            self.loop, self.sock, self.protocol)
        transport.sendto(data, ('0.0.0.0', 12345))

        self.loop.assert_writer(7, transport._sendto_ready)
        self.assertEqual(
            [(b'data', ('0.0.0.0', 12345))], list(transport._buffer))

    @unittest.mock.patch('asyncio.selector_events.logger')
    def test_sendto_exception(self, m_log):
        data = b'data'
        err = self.sock.sendto.side_effect = RuntimeError()

        transport = _SelectorDatagramTransport(
            self.loop, self.sock, self.protocol)
        transport._fatal_error = unittest.mock.Mock()
        transport.sendto(data, ())

        self.assertTrue(transport._fatal_error.called)
        transport._fatal_error.assert_called_with(err)
        transport._conn_lost = 1

        transport._address = ('123',)
        transport.sendto(data)
        transport.sendto(data)
        transport.sendto(data)
        transport.sendto(data)
        transport.sendto(data)
        m_log.warning.assert_called_with('socket.send() raised exception.')

    def test_sendto_error_received(self):
        data = b'data'

        self.sock.sendto.side_effect = ConnectionRefusedError

        transport = _SelectorDatagramTransport(
            self.loop, self.sock, self.protocol)
        transport._fatal_error = unittest.mock.Mock()
        transport.sendto(data, ())

        self.assertEqual(transport._conn_lost, 0)
        self.assertFalse(transport._fatal_error.called)

    def test_sendto_error_received_connected(self):
        data = b'data'

        self.sock.send.side_effect = ConnectionRefusedError

        transport = _SelectorDatagramTransport(
            self.loop, self.sock, self.protocol, ('0.0.0.0', 1))
        transport._fatal_error = unittest.mock.Mock()
        transport.sendto(data)

        self.assertFalse(transport._fatal_error.called)
        self.assertTrue(self.protocol.error_received.called)

    def test_sendto_str(self):
        transport = _SelectorDatagramTransport(
            self.loop, self.sock, self.protocol)
        self.assertRaises(TypeError, transport.sendto, 'str', ())

    def test_sendto_connected_addr(self):
        transport = _SelectorDatagramTransport(
            self.loop, self.sock, self.protocol, ('0.0.0.0', 1))
        self.assertRaises(
            ValueError, transport.sendto, b'str', ('0.0.0.0', 2))

    def test_sendto_closing(self):
        transport = _SelectorDatagramTransport(
            self.loop, self.sock, self.protocol, address=(1,))
        transport.close()
        self.assertEqual(transport._conn_lost, 1)
        transport.sendto(b'data', (1,))
        self.assertEqual(transport._conn_lost, 2)

    def test_sendto_ready(self):
        data = b'data'
        self.sock.sendto.return_value = len(data)

        transport = _SelectorDatagramTransport(
            self.loop, self.sock, self.protocol)
        transport._buffer.append((data, ('0.0.0.0', 12345)))
        self.loop.add_writer(7, transport._sendto_ready)
        transport._sendto_ready()
        self.assertTrue(self.sock.sendto.called)
        self.assertEqual(
            self.sock.sendto.call_args[0], (data, ('0.0.0.0', 12345)))
        self.assertFalse(self.loop.writers)

    def test_sendto_ready_closing(self):
        data = b'data'
        self.sock.send.return_value = len(data)

        transport = _SelectorDatagramTransport(
            self.loop, self.sock, self.protocol)
        transport._closing = True
        transport._buffer.append((data, ()))
        self.loop.add_writer(7, transport._sendto_ready)
        transport._sendto_ready()
        self.sock.sendto.assert_called_with(data, ())
        self.assertFalse(self.loop.writers)
        self.sock.close.assert_called_with()
        self.protocol.connection_lost.assert_called_with(None)

    def test_sendto_ready_no_data(self):
        transport = _SelectorDatagramTransport(
            self.loop, self.sock, self.protocol)
        self.loop.add_writer(7, transport._sendto_ready)
        transport._sendto_ready()
        self.assertFalse(self.sock.sendto.called)
        self.assertFalse(self.loop.writers)

    def test_sendto_ready_tryagain(self):
        self.sock.sendto.side_effect = BlockingIOError

        transport = _SelectorDatagramTransport(
            self.loop, self.sock, self.protocol)
        transport._buffer.extend([(b'data1', ()), (b'data2', ())])
        self.loop.add_writer(7, transport._sendto_ready)
        transport._sendto_ready()

        self.loop.assert_writer(7, transport._sendto_ready)
        self.assertEqual(
            [(b'data1', ()), (b'data2', ())],
            list(transport._buffer))

    def test_sendto_ready_exception(self):
        err = self.sock.sendto.side_effect = RuntimeError()

        transport = _SelectorDatagramTransport(
            self.loop, self.sock, self.protocol)
        transport._fatal_error = unittest.mock.Mock()
        transport._buffer.append((b'data', ()))
        transport._sendto_ready()

        transport._fatal_error.assert_called_with(err)

    def test_sendto_ready_error_received(self):
        self.sock.sendto.side_effect = ConnectionRefusedError

        transport = _SelectorDatagramTransport(
            self.loop, self.sock, self.protocol)
        transport._fatal_error = unittest.mock.Mock()
        transport._buffer.append((b'data', ()))
        transport._sendto_ready()

        self.assertFalse(transport._fatal_error.called)

    def test_sendto_ready_error_received_connection(self):
        self.sock.send.side_effect = ConnectionRefusedError

        transport = _SelectorDatagramTransport(
            self.loop, self.sock, self.protocol, ('0.0.0.0', 1))
        transport._fatal_error = unittest.mock.Mock()
        transport._buffer.append((b'data', ()))
        transport._sendto_ready()

        self.assertFalse(transport._fatal_error.called)
        self.assertTrue(self.protocol.error_received.called)

    @unittest.mock.patch('asyncio.log.logger.exception')
    def test_fatal_error_connected(self, m_exc):
        transport = _SelectorDatagramTransport(
            self.loop, self.sock, self.protocol, ('0.0.0.0', 1))
        err = ConnectionRefusedError()
        transport._fatal_error(err)
        self.assertFalse(self.protocol.error_received.called)
        m_exc.assert_called_with('Fatal error for %s', transport)


if __name__ == '__main__':
    unittest.main()<|MERGE_RESOLUTION|>--- conflicted
+++ resolved
@@ -611,13 +611,8 @@
 class SelectorTransportTests(unittest.TestCase):
 
     def setUp(self):
-<<<<<<< HEAD
         self.loop = GLibTestLoop(GLib.main_context_default())#test_utils.TestLoop()
-        self.protocol = test_utils.make_test_protocol(Protocol)
-=======
-        self.loop = test_utils.TestLoop()
         self.protocol = test_utils.make_test_protocol(asyncio.Protocol)
->>>>>>> 6beb11fd
         self.sock = unittest.mock.Mock(socket.socket)
         self.sock.fileno.return_value = 7
 
